# frozen_string_literal: true

# A source extractor is used to extract information from a given source URL. It
# extracts all the images and videos from the URL, as well as metadata such as
# the tags, commentary, artist name, profile URL, and additional names and URLs
# for new artist entries.
#
# To add a new site, create a subclass of Source::Extractor and implement the following methods:
#
# * match? - True if the extractor should be used for this URL.
# * image_urls - The list of images or videos at this URL. Used during uploads.
# * page_url - The page containing the images. Used for post sources.
# * profile_url - The URL of the artist's profile page. Used for artist finding.
# * profile_urls - Extra profile URLs to add to the artist entry.
# * tag_name - The artist's login name. Used as the default name for new artist tags.
# * artist_name - The artist's display name. Used as an other name in new artist entries.
# * other_names - Extra names used in new artist entries.
# * tags - The artist's tags for the work. Used by translated tags.
# * artist_commentary_title - The artist's title of the work. Used for artist commentaries.
# * artist_commentary_desc - The artist's description of the work. Used for artist commentaries.
#
module Source
  class Extractor
    extend Memoist

    # The http timeout to download a file.
    DOWNLOAD_TIMEOUT = 60

    attr_reader :url, :referer_url, :parsed_url, :parsed_referer

    delegate :site_name, to: :parsed_url

    SUBCLASSES = [
      Source::Extractor::Pixiv,
      Source::Extractor::Twitter,
      Source::Extractor::Tumblr,
      Source::Extractor::NicoSeiga,
      Source::Extractor::DeviantArt,
      Source::Extractor::Moebooru,
      Source::Extractor::Nijie,
      Source::Extractor::ArtStation,
      Source::Extractor::Gelbooru,
      Source::Extractor::HentaiFoundry,
      Source::Extractor::Fanbox,
      Source::Extractor::Mastodon,
      Source::Extractor::PixivSketch,
      Source::Extractor::Weibo,
      Source::Extractor::Newgrounds,
      Source::Extractor::Skeb,
      Source::Extractor::Lofter,
      Source::Extractor::Foundation,
      Source::Extractor::Plurk,
      Source::Extractor::Tinami,
      Source::Extractor::Fantia,
      Source::Extractor::Booth,
      Source::Extractor::Anifty,
      Source::Extractor::Furaffinity,
      Source::Extractor::Reddit,
      Source::Extractor::Bilibili,
      Source::Extractor::Rule34DotUs,
      Source::Extractor::FourChan,
      Source::Extractor::Picdig,
      Source::Extractor::Enty,
      Source::Extractor::ArcaLive,
      Source::Extractor::Imgur,
      Source::Extractor::Zerochan,
      Source::Extractor::Poipiku,
      Source::Extractor::ArtStreet,
      Source::Extractor::Gumroad,
      Source::Extractor::Misskey,
<<<<<<< HEAD
      Source::Extractor::Xfolio,
=======
      Source::Extractor::CiEn,
>>>>>>> 7e1b4cc8
    ]

    # Should return true if the extractor is configured correctly. Return false
    # if the extractor requires api keys that have not been configured.
    def self.enabled?
      true
    end

    # Return the extractor for the given `url`. The `url` may be either a
    # direct image URL, or the URL of a page containing one or more images.
    #
    # The `referer_url` is optionally provided when uploading direct image URLs
    # with the bookmarklet. This will be the page containing the image. This
    # lets us extract information from sites like Twitter, where the image URL by
    # itself doesn't have enough information to find the page containing the image.
    #
    # @param url [String] The URL to extract information from.
    # @param referer_url [String, nil] The page URL if `url` is an image URL.
    # @return [Source::Extractor]
    def self.find(url, referer_url = nil, default: Extractor::Null)
      extractor = SUBCLASSES.lazy.map { |extractor| extractor.new(url, referer_url) }.find(&:match?)
      extractor || default&.new(url, referer_url)
    end

    # Initialize an extractor. Normally one should call `Source::Extractor.find`
    # instead of instantiating an extractor directly.
    #
    # @param url [String] The URL to extract information form.
    # @param referer_url [String, nil] The page URL if `url` is an image URL.
    def initialize(url, referer_url = nil)
      @url = url.to_s
      @referer_url = referer_url&.to_s

      @parsed_url = Source::URL.parse(url)
      @parsed_referer = Source::URL.parse(referer_url) if referer_url.present?
      @parsed_referer = nil if parsed_url&.site_name != parsed_referer&.site_name
    end

    # Should return true if this extractor should be used for this URL.
    # Normally, this should check if the URL is from the right site.
    #
    # @return [Boolean]
    def match?
      false
    end

    # The list of image (or video) URLs extracted from the target URL.
    #
    # If the target URL is a page, this should be every image on the page. If
    # the target URL is a single image, this should be the image itself.
    #
    # @return [Array<String>]
    def image_urls
      []
    end

    # The URL of the page containing the image, or nil if it can't be found.
    #
    # The source of the post will be set to the page URL if it's not possible
    # to convert the image URL to a page URL for this site.
    #
    # For example, for sites like Twitter and Tumblr, it's not possible to
    # convert image URLs to page URLs, so the page URL will be used as the
    # source for these sites. For sites like Pixiv and DeviantArt, it is
    # possible to convert image URLs to page URLs, so the image URL will be
    # used as the source for these sites. This is determined by whether
    # `Source::URL#page_url` returns a URL or nil.
    #
    # @return [String, nil]
    def page_url
      nil
    end

    # A name to suggest as the artist's tag name when creating a new artist.
    # This should usually be the artist's login name. It should be plain ASCII,
    # hopefully unique, and it should follow the rules for tag names (see
    # TagNameValidator).
    #
    # @return [String, nil]
    def tag_name
      Tag.normalize_name(artist_name) if artist_name.present? && artist_name.match?(/\A[a-zA-Z0-9._-]+\z/)
    end

    # The artists's primary name. If an artist has both a display name and a
    # login name, this should be the display name. This will be used as an
    # other name for new artist entries.
    #
    # @return [String, nil]
    def artist_name
      nil
    end

    # A list of all names associated with the artist. These names will be suggested
    # as other names when creating a new artist.
    #
    # @return [Array<String>]
    def other_names
      [artist_name, tag_name].compact.uniq
    end

    # A link to the artist's profile page on the site. This will be used for
    # artist finding purposes, so it needs to match the URL in the artist entry.
    #
    # @return [String, nil]
    def profile_url
      nil
    end

    # A list of all profile urls associated with the artist. These urls will
    # be suggested when creating a new artist.
    #
    # @return [Array<String>]
    def profile_urls
      [profile_url].compact
    end

    # The artist's title of the work. Used for the artist commentary.
    #
    # @return [String, nil]
    def artist_commentary_title
      nil
    end

    # The artist's description of the work. Used for the artist commentary.
    #
    # @return [String, nil]
    def artist_commentary_desc
      nil
    end

    # Download the file at the given url. Raises Danbooru::Http::DownloadError if the download fails, or
    # Danbooru::Http::FileTooLargeError if the file is too large.
    #
    # @return [MediaFile] the downloaded file
    def download_file!(download_url)
      response, file = http_downloader.download_media(download_url)
      file
    end

    # A http client for API requests.
    def http
      Danbooru::Http.external
    end

    # A http client for downloading files.
    def http_downloader
      http.timeout(DOWNLOAD_TIMEOUT).max_size(Danbooru.config.max_file_size).use(:spoof_referrer).use(:unpolish_cloudflare)
    end

    def artists
      ArtistFinder.find_artists(profile_url)
    end

    # A new artist entry with suggested defaults for when the artist doesn't
    # exist. Used in Artist.new_with_defaults to prefill the new artist form.
    def new_artist
      Artist.new(
        name: tag_name,
        other_names: other_names,
        url_string: profile_urls.join("\n")
      )
    end

    def tags
      (@tags || []).uniq
    end

    def normalized_tags
      tags.map { |tag, _url| normalize_tag(tag) }.sort.uniq
    end

    def normalize_tag(tag)
      WikiPage.normalize_other_name(tag).downcase
    end

    def translated_tags
      translated_tags = normalized_tags.flat_map(&method(:translate_tag)).uniq
      translated_tags = translated_tags.reject(&:artist?).reject(&:is_deprecated?)

      translated_tags.sort_by do |tag|
        [TagCategory.categorized_list.index(tag.category_name.downcase), tag.name]
      end
    end

    # Given a tag from the source site, should return an array of corresponding Danbooru tags.
    def translate_tag(untranslated_tag)
      return [] if untranslated_tag.blank?

      translated_tag_names = WikiPage.active.other_names_include(untranslated_tag).uniq.pluck(:title)
      translated_tag_names = TagAlias.to_aliased(translated_tag_names)
      translated_tags = Tag.where(name: translated_tag_names)

      if translated_tags.empty?
        normalized_name = TagAlias.to_aliased([Tag.normalize_name(untranslated_tag)])
        translated_tags = Tag.nonempty.where(name: normalized_name)
      end

      translated_tags
    end

    def dtext_artist_commentary_title
      self.class.to_dtext(artist_commentary_title)
    end

    def dtext_artist_commentary_desc
      self.class.to_dtext(artist_commentary_desc)
    end

    # A search query that should return any posts that were previously
    # uploaded from the same source. These may be duplicates, or they may be
    # other posts from the same gallery.
    def related_posts_search_query
      "source:#{url}"
    end

    def related_posts(limit = 5)
      Post.system_tag_match(related_posts_search_query).paginate(1, limit: limit)
    end

    # A hash containing the results of any API calls made by the extractor. For debugging purposes only.
    def api_response
      nil
    end

    def to_h
      {
        :artist => {
          :name => artist_name,
          :tag_name => tag_name,
          :other_names => other_names,
          :profile_url => profile_url,
          :profile_urls => profile_urls
        },
        :artists => artists.as_json(include: :sorted_urls),
        :image_urls => image_urls,
        :page_url => page_url,
        :tags => tags,
        :normalized_tags => normalized_tags,
        :translated_tags => translated_tags,
        :artist_commentary => {
          :title => artist_commentary_title,
          :description => artist_commentary_desc,
          :dtext_title => dtext_artist_commentary_title,
          :dtext_description => dtext_artist_commentary_desc
        },
        :api_response => api_response
      }
    end

    def to_json(*_args)
      to_h.to_json
    end

    def http_exists?(url)
      http_downloader.head(url).status.success?
    end

    # Convert commentary to dtext by stripping html tags. Sites can override
    # this to customize how their markup is translated to dtext.
    def self.to_dtext(text)
      text = text.to_s
      text = Rails::Html::FullSanitizer.new.sanitize(text, encode_special_chars: false)
      text = CGI.unescapeHTML(text)
      text.strip
    end

    memoize :http, :http_downloader, :related_posts
  end
end<|MERGE_RESOLUTION|>--- conflicted
+++ resolved
@@ -68,11 +68,8 @@
       Source::Extractor::ArtStreet,
       Source::Extractor::Gumroad,
       Source::Extractor::Misskey,
-<<<<<<< HEAD
       Source::Extractor::Xfolio,
-=======
       Source::Extractor::CiEn,
->>>>>>> 7e1b4cc8
     ]
 
     # Should return true if the extractor is configured correctly. Return false
