<%= form_tag(wiki_pages_path, :method => :get) do %>
<<<<<<< HEAD
  <%= text_field "search", "title", :id => "quick_search_title" %>
=======
  <%= text_field "search", "title", :placeholder => "Search wiki pages" %>
>>>>>>> 3bfb05d7
<% end %><|MERGE_RESOLUTION|>--- conflicted
+++ resolved
@@ -1,7 +1,3 @@
 <%= form_tag(wiki_pages_path, :method => :get) do %>
-<<<<<<< HEAD
-  <%= text_field "search", "title", :id => "quick_search_title" %>
-=======
-  <%= text_field "search", "title", :placeholder => "Search wiki pages" %>
->>>>>>> 3bfb05d7
+  <%= text_field "search", "title", :id => "quick_search_title", :placeholder => "Search wiki pages" %>
 <% end %>