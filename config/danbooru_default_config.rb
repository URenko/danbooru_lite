--- conflicted
+++ resolved
@@ -479,11 +479,11 @@
     def twitter_csrf_token
     end
 
-<<<<<<< HEAD
     # Your Xfolio "xfolio_session" cookie. Login to Xfolio then use the
     # devtools to find the "xfolio_session" cookie.
     def xfolio_session
-=======
+    end
+
     # Your Ci-En "ci_en_session" cookie. Login to Ci-En then use the
     # devtools to find the "ci_en_session" cookie.
     def ci_en_session_cookie
@@ -500,7 +500,6 @@
 
     # Your Zerochan "z_hash" cookie. Login to Zerochan then use the devtools to find the "z_hash" cookie.
     def zerochan_session_cookie
->>>>>>> 7e1b4cc8
     end
 
     # A list of tags that should be removed when a post is replaced. Regexes allowed.
